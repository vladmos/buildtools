--- conflicted
+++ resolved
@@ -1128,16 +1128,11 @@
 
 // ShortenLabel rewrites labels to use the canonical form (the form
 // recommended by build-style).
-<<<<<<< HEAD
-// Deprecated; use labels.ShortenLabel instead
-func ShortenLabel(label string, pkg string) string {
-=======
 // Doesn't do anything if `--noshorten_label` flag is provided.
 func ShortenLabel(label string, pkg string) string {
 	if !ShortenLabelsFlag {
 		return label
 	}
->>>>>>> 8f2b9875
 	return labels.ShortenLabel(label, pkg)
 }
 
